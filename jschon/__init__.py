<<<<<<< HEAD
from .catalog import Catalog, LocalSource, RemoteSource, RewritingLocalSource, RewritingRemoteSource
=======
from typing import Type

from .catalog import Catalog, LocalSource, RemoteSource
>>>>>>> 69997d3e
from .exceptions import CatalogError, JSONError, JSONPatchError, JSONPointerError, JSONSchemaError, URIError
from .json import JSON, JSONCompatible
from .jsonpatch import JSONPatch, JSONPatchOperation
from .jsonpointer import JSONPointer, RelativeJSONPointer
from .jsonschema import JSONSchema, Result
from .uri import URI

__all__ = [
    'Catalog',
    'JSON',
    'JSONCompatible',
    'JSONPatch',
    'JSONPatchOperation',
    'JSONPointer',
    'JSONSchema',
    'LocalSource',
    'RelativeJSONPointer',
    'RemoteSource',
    'Result',
    'RewritingLocalSource',
    'RewritingRemoteSource',
    'URI',
    'create_catalog',
]

__version__ = '0.11.1'


def create_catalog(
    *versions: str,
    name: str = 'catalog',
<<<<<<< HEAD
    resolve_references: bool = True
=======
    cls: Type[Catalog] = Catalog,
>>>>>>> 69997d3e
) -> Catalog:
    """Create and return a :class:`~jschon.catalog.Catalog` instance,
    initialized with a meta-schema and keyword support for each of the
    specified JSON Schema `versions`.

    :param versions: Any of ``2019-09``, ``2020-12``, ``next``.
    :param name: A unique name for the :class:`~jschon.catalog.Catalog` instance.
<<<<<<< HEAD
    :param resolve_references: Passed through to any calls made to the
        :class:`~jschon.jsonschema.JSONSchema` constructor; defaults to ``True``;
        if set to ``False`` a separate call to
        :meth:`~jschon.catalog.Catalog.resolve_references` is required prior to
        evaluating any schemas.
=======
    :param cls: The sublcass of `~jschon.catalog.Catalog` to initiate.
>>>>>>> 69997d3e
    :raise ValueError: If any of `versions` is unrecognized.
    """
    from .catalog import _2019_09, _2020_12, _next

<<<<<<< HEAD
    catalog = Catalog(name=name, resolve_references=resolve_references)
=======
    catalog = cls(name=name)
>>>>>>> 69997d3e

    version_initializers = {
        '2019-09': _2019_09.initialize,
        '2020-12': _2020_12.initialize,
        'next': _next.initialize,
    }
    try:
        for version in versions:
            version_init = version_initializers[version]
            version_init(catalog)

    except KeyError as e:
        raise ValueError(f'Unrecognized version {e.args[0]!r}')

    return catalog<|MERGE_RESOLUTION|>--- conflicted
+++ resolved
@@ -1,10 +1,6 @@
-<<<<<<< HEAD
-from .catalog import Catalog, LocalSource, RemoteSource, RewritingLocalSource, RewritingRemoteSource
-=======
 from typing import Type
 
-from .catalog import Catalog, LocalSource, RemoteSource
->>>>>>> 69997d3e
+from .catalog import Catalog, LocalSource, RemoteSource, RewritingLocalSource, RewritingRemoteSource
 from .exceptions import CatalogError, JSONError, JSONPatchError, JSONPointerError, JSONSchemaError, URIError
 from .json import JSON, JSONCompatible
 from .jsonpatch import JSONPatch, JSONPatchOperation
@@ -36,11 +32,8 @@
 def create_catalog(
     *versions: str,
     name: str = 'catalog',
-<<<<<<< HEAD
     resolve_references: bool = True
-=======
     cls: Type[Catalog] = Catalog,
->>>>>>> 69997d3e
 ) -> Catalog:
     """Create and return a :class:`~jschon.catalog.Catalog` instance,
     initialized with a meta-schema and keyword support for each of the
@@ -48,24 +41,17 @@
 
     :param versions: Any of ``2019-09``, ``2020-12``, ``next``.
     :param name: A unique name for the :class:`~jschon.catalog.Catalog` instance.
-<<<<<<< HEAD
     :param resolve_references: Passed through to any calls made to the
         :class:`~jschon.jsonschema.JSONSchema` constructor; defaults to ``True``;
         if set to ``False`` a separate call to
         :meth:`~jschon.catalog.Catalog.resolve_references` is required prior to
         evaluating any schemas.
-=======
     :param cls: The sublcass of `~jschon.catalog.Catalog` to initiate.
->>>>>>> 69997d3e
     :raise ValueError: If any of `versions` is unrecognized.
     """
     from .catalog import _2019_09, _2020_12, _next
 
-<<<<<<< HEAD
-    catalog = Catalog(name=name, resolve_references=resolve_references)
-=======
-    catalog = cls(name=name)
->>>>>>> 69997d3e
+    catalog = cls(name=name, resolve_references=resolve_references)
 
     version_initializers = {
         '2019-09': _2019_09.initialize,
