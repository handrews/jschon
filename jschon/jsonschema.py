from __future__ import annotations

from collections import deque
from contextlib import contextmanager
from functools import cached_property
from typing import Any, ClassVar, ContextManager, Dict, Hashable, Iterator, Mapping, Optional, TYPE_CHECKING, Tuple, Type, Union
from uuid import uuid4

from jschon.exceptions import JSONSchemaError
from jschon.json import JSON, JSONCompatible
from jschon.jsonpointer import JSONPointer
from jschon.uri import URI

if TYPE_CHECKING:
    from jschon.catalog import Catalog
    from jschon.vocabulary import Keyword, KeywordClass, Metaschema

__all__ = [
    'JSONSchema',
    'Result',
]


class JSONSchema(JSON):
    """JSON schema document model."""

    # Note that _json_pointer_cls is set in the JSON base class
    _json_schema_exc: ClassVar[Type[JSONSchemaError]] = JSONSchemaError
    """Associated :class:`JSONSchemaError` subclass for general exceptions."""

    _catalog_cls: ClassVar[Type[Catalog]]
    """Associated :class:`Catalog` subclass for registering and loading."""

    @classmethod
    def _set_catalog_cls(cls):
        from jschon.catalog import Catalog
        cls._catalog_cls = Catalog

    def __init__(
            self,
            value: Union[bool, Mapping[str, JSONCompatible]],
            *,
            catalog: Union[str, Catalog] = 'catalog',
            cacheid: Hashable = 'default',
            uri: URI = None,
            metaschema_uri: URI = None,
            parent: JSON = None,
            key: str = None,
            resolve_references: bool = True,
    ):
        """Initialize a :class:`JSONSchema` instance from the given
        schema-compatible `value`.

        :param value: a schema-compatible Python object
        :param catalog: catalog instance or catalog name
        :param cacheid: schema cache identifier
        :param uri: the URI identifying the schema; an ``"$id"`` keyword
            appearing in `value` will override this
        :param metaschema_uri: the URI identifying the schema's metaschema;
            a ``"$schema"`` keyword appearing in `value` will override this
        :param parent: the parent node of the schema; used internally when
            creating a subschema
        :param key: the index of the schema within its parent; used internally
            when creating a subschema
        :param resolve_references: if ``True`` (the default), then for document
            root schema, walk the constructed subschemas and resolve all
            references; set to ``False`` when a schema with a temporarily
            unresolvable reference needs to be instantiated — references MUST
            be resolved prior to evaluation by calling by calling :meth:`resolve_references`
            on each unresolved schema, or :meth:`~jschon.catalog.Catalog.resolve_references`
            on the relevant catalog.
        """
        cls = type(self)
        if not hasattr(cls, '_catalog_cls'):
            self._set_catalog_cls()

        if not isinstance(catalog, self._catalog_cls):
            catalog = self._catalog_cls.get_catalog(catalog)

        self.catalog: Catalog = catalog
        """The catalog in which the schema is cached."""

        self.cacheid: Hashable = cacheid
        """Schema cache identifier."""

        self.references_resolved: bool = False
        """``True`` if all references have been resolved by walking all (sub)schemas."""

        if uri is not None:
            catalog.add_schema(uri, self, cacheid=cacheid)

        self._uri: Optional[URI] = uri
        self._metaschema_uri: Optional[URI] = metaschema_uri

        self.keywords: Dict[str, Keyword] = {}
        """A dictionary of the schema's :class:`~jschon.vocabulary.Keyword`
        objects, indexed by keyword name."""

        # do not call super().__init__
        # all inherited attributes are initialized here:

        self.type: str
        """The JSON type of the schema. One of ``"boolean"``, ``"object"``."""

        self.data: Union[bool, Dict[str, JSON]]
        """The schema data.
        
        =========   ===============
        JSON type   data type
        =========   ===============
        boolean     bool
        object      dict[str, JSON]
        =========   ===============
        """

        self.parent: Optional[JSON] = parent
        """The containing :class:`~jschon.json.JSON` or :class:`JSONSchema` node."""

        self.key: Optional[str] = key
        """The index of the schema within its parent."""

        if isinstance(value, bool):
            self.type = "boolean"
            self.data = value
            self.references_resolved = True

        elif isinstance(value, Mapping):
            self.type = "object"
            self.data = {}

            if self.parent is None and self.uri is None:
                self.uri = URI(f'urn:uuid:{uuid4()}')

            self._bootstrap(value)

            kwclasses = {
                key: kwclass for key in value
                if (key not in self.keywords and  # skip bootstrapped keywords
                    (kwclass := self.metaschema.get_kwclass(key)))
            }

            for kwclass in self._resolve_dependencies(kwclasses):
                kw = kwclass(self, value[(key := kwclass.key)])
                self.keywords[key] = kw
                self.data[key] = kw.json

            if self.parent is None and resolve_references:
                self.resolve_references()

        else:
            raise TypeError(f"{value=} is not JSONSchema-compatible")

    def _bootstrap(self, value: Mapping[str, JSONCompatible]) -> None:
        from jschon.vocabulary.core import SchemaKeyword, VocabularyKeyword

        boostrap_kwclasses = {
            "$schema": SchemaKeyword,
            "$vocabulary": VocabularyKeyword,
        }
        for key, kwclass in boostrap_kwclasses.items():
            if key in value:
                kw = kwclass(self, value[key])
                self.keywords[key] = kw
                self.data[key] = kw.json

        if "$id" in value:
            if str(self.metaschema.core_vocabulary.uri) in (
                "https://json-schema.org/draft/2019-09/vocab/core",
                "https://json-schema.org/draft/2020-12/vocab/core",
            ):
                from jschon.vocabulary.core import IdKeyword
            else:
                from jschon.vocabulary.future import IdKeyword_Next as IdKeyword

            id_kw = IdKeyword(self, value["$id"])
            self.keywords["$id"] = id_kw
            self.data["$id"] = id_kw.json

    def resolve_references(self) -> None:
        """
        Walk the entire (sub)schema tree and resolve all references.

        By default, this is done during construction, but can be deferred to handle
        complex mutual reference cases.  Calling :meth:`evaluate` without
        first resolving rereferences will result in an :class:`JSONSchemaError`.

        :raise CatalogError: if a reference target cannot be resolved
        :raise JSONSchemaError: if a schema target schema contains an error
        """
        if self.references_resolved == True:
            return

        for kw in self.keywords.values():
            if hasattr(kw, 'resolve'):
                kw.resolve()
            elif isinstance(kw.json, JSONSchema):
                kw.json.resolve_references()
            elif kw.json.type == "array":
                for item in kw.json:
                    if isinstance(item, JSONSchema):
                        item.resolve_references()
            elif kw.json.type == "object":
                for item in kw.json.values():
                    if isinstance(item, JSONSchema):
                        item.resolve_references()

        self.references_resolved = True

    @staticmethod
    def _resolve_dependencies(kwclasses: Dict[str, KeywordClass]) -> Iterator[KeywordClass]:
        dependencies = {
            kwclass: [depclass for dep in kwclass.depends_on
                      if (depclass := kwclasses.get(dep))]
            for kwclass in kwclasses.values()
        }
        while dependencies:
            for kwclass, depclasses in dependencies.items():
                if not depclasses:
                    del dependencies[kwclass]
                    for deps in dependencies.values():
                        try:
                            deps.remove(kwclass)
                        except ValueError:
                            pass
                    yield kwclass
                    break

    def validate(self) -> Result:
        """Validate the schema against its metaschema."""
        return self.metaschema.evaluate(
            self,
            Result(self.metaschema, self, validating_with=self.metaschema),
        )

    def evaluate(self, instance: JSON, result: Result = None) -> Result:
        """Evaluate a JSON document and return the evaluation result.

        :param instance: the JSON document to evaluate
        :param result: the current result node; given by keywords
            when invoking this method recursively
        :raises JSONSchemaError: if references have not yet been resolved;
            by default references are resolved during construction
        """
<<<<<<< HEAD
        if self.references_resolved is False:
            raise JSONSchemaError(
                'resolve_references() must be called before evaluate()'
            )
=======
        schema = self
>>>>>>> d6043ba9
        if result is None:
            result = Result(self, instance)

        validating_with = result.validating_with
        if (
            validating_with is not None and
            isinstance(instance, JSONSchema) and
            '$id' in instance.keywords and
            '$schema' in instance.keywords and
            validating_with != instance.metaschema
        ):
            schema = instance.metaschema
            validating_with = instance.metaschema

        if schema.data is True:
            pass

        elif schema.data is False:
            result.fail("The instance is disallowed by a boolean false schema")

        else:
            for key, keyword in schema.keywords.items():
                if not keyword.static and instance.type in keyword.instance_types:
                    with result(
                        instance,
                        key,
                        schema,
                        validating_with=validating_with
                    ) as subresult:
                        keyword.evaluate(instance, subresult)

            if any(
                    not child.passed
                    for child in result.children.values()
                    if child.instance.path == instance.path
            ):
                result.fail()

        return result

    @cached_property
    def parentschema(self) -> Optional[JSONSchema]:
        """The containing :class:`JSONSchema` instance.
        
        Note that this is not necessarily the same as `self.parent`.
        """
        parent = self.parent
        while parent is not None:
            if isinstance(parent, JSONSchema):
                return parent
            parent = parent.parent

    @cached_property
    def resource_rootschema(self) -> JSONSchema:
        """The :class:`JSONSchema` at the root of the containing resource.

        This is the nearest ancestor (including `self`) containing ``"$id"``,
        or if none exist, it is the same as `self.document_rootschema`.
        """
        if '$id' in self.keywords:
            return self
        ancestor = self
        while ancestor.parentschema:
            ancestor = ancestor.parentschema
            if '$id' in ancestor.keywords:
                return ancestor
        return ancestor

    @cached_property
    def document_rootschema(self) -> JSONSchema:
        """The :class:`JSONSchema` at the root of the entire document.

        If no ancestor schemas contain ``"$id"``, this is the same as
        `self.resource_rootschema`.  If this schema has no `self.parentschema`,
        this method returns `self`.
        """
        ancestor = self
        while ancestor.parentschema:
            ancestor = ancestor.parentschema
        return ancestor

    @cached_property
    def metaschema(self) -> Metaschema:
        """The schema's :class:`~jschon.vocabulary.Metaschema`."""
        if (uri := self.metaschema_uri) is None:
            raise self._json_schema_exc(
                "The schema's metaschema URI has not been set",
            )

        return self.catalog.get_metaschema(uri)

    @property
    def metaschema_uri(self) -> Optional[URI]:
        """The :class:`~jschon.uri.URI` identifying the schema's metaschema.
        
        If not defined on this (sub)schema, the metaschema URI
        is determined by the parent schema.
        """
        if self._metaschema_uri is not None:
            return self._metaschema_uri
        if self.parentschema is not None:
            return self.parentschema.metaschema_uri

    @metaschema_uri.setter
    def metaschema_uri(self, value: Optional[URI]) -> None:
        self._metaschema_uri = value

    @property
    def base_uri(self) -> Optional[URI]:
        """The schema's base :class:`~jschon.uri.URI`.
        
        The base URI is obtained by searching up the schema tree
        for a schema URI, and removing any fragment.
        """
        if self._uri is not None:
            return self._uri.copy(fragment=False)
        if self.parentschema is not None:
            return self.parentschema.base_uri

    @property
    def uri(self) -> Optional[URI]:
        """The :class:`~jschon.uri.URI` identifying the schema.

        Used as the key for caching the schema in the catalog.
        """
        return self._uri

    @uri.setter
    def uri(self, value: Optional[URI]) -> None:
        if self._uri != value:
            if self._uri is not None:
                self.catalog.del_schema(self._uri, cacheid=self.cacheid)

            self._uri = value

            if self._uri is not None:
                self.catalog.add_schema(self._uri, self, cacheid=self.cacheid)

    @property
    def canonical_uri(self) -> Optional[URI]:
        """The absolute location of the (sub)schema.
        
        This is not necessarily an 'absolute URI', as it may contain
        a fragment.
        """
        if self._uri is not None:
            return self._uri

        keys = deque()
        node = self
        while node.parent is not None:
            keys.appendleft(node.key)
            node = node.parent

            if isinstance(node, JSONSchema) and node._uri is not None:
                if fragment := node._uri.fragment:
                    relpath = self._json_pointer_cls.parse_uri_fragment(
                        fragment,
                    ) / keys
                else:
                    relpath = self._json_pointer_cls(keys)

                return node._uri.copy(fragment=relpath.uri_fragment())


class Result:
    """The result of evaluating a JSON document
    node against a JSON schema node.

    The root of a :class:`Result` tree represents
    a complete document evaluation result.
    """

    def __init__(
            self,
            schema: JSONSchema,
            instance: JSON,
            *,
            validating_with = None,
            parent: Result = None,
            key: str = None,
    ) -> None:
        self.path: JSONPointer
        """The dynamic evaluation path to the current schema node."""

        self.relpath: JSONPointer
        """The path to the current schema node relative to the evaluating (sub)schema."""

        self.schema: JSONSchema = schema
        """The evaluating (sub)schema."""

        self.instance: JSON = instance
        """The instance under evaluation."""

        self.validating_with: Optional[Metaschema] = validating_with
        """The metaschema being used if this is a :meth:`JSONSchema.validate` process."""

        self.parent: Optional[Result] = parent
        """The parent result node."""

        self.key: Optional[str] = key
        """The index of the current schema node within its dynamic parent."""

        self.children: Dict[Tuple[str, JSONPointer], Result] = {}
        """Subresults of the current result node, indexed by schema key and instance path."""

        self.annotation: JSONCompatible = None
        """The annotation value of the result."""

        self.error: JSONCompatible = None
        """The error value of the result."""

        self._valid = True
        self._assert = True
        self._discard = False
        self._refschema: Optional[JSONSchema] = None

        if parent is None:
            self.path = self.schema._json_pointer_cls()
            self.relpath = self.schema._json_pointer_cls()
            self._globals = {}
        else:
            self.path = parent.path / key
            self.relpath = (
                parent.relpath / key if schema is parent.schema
                else self.schema._json_pointer_cls((key,))
            )
            self._globals = None

    @contextmanager
    def __call__(
            self,
            instance: JSON,
            key: str,
            schema: JSONSchema = None,
            *,
            validating_with: Metaschema = None,
            cls: Type[Result] = None,
    ) -> ContextManager[Result]:
        """Yield a subresult for the evaluation of `instance`.
        Descend down the evaluation path by `key`, into `schema` if given, or
        within `self.schema` otherwise.

        Extension keywords may provide a custom :class:`Result` class via `cls`,
        which is applied to all nodes within the yielded subtree.
        """
        if schema is None:
            schema = self.schema

        if validating_with is None:
            validating_with = self.validating_with

        self.children[key, instance.path] = (child := (cls or self.__class__)(
            schema,
            instance,
            parent=self,
            key=key,
            validating_with=validating_with,
        ))

        try:
            yield child
        finally:
            if child._discard:
                del self.children[key, instance.path]

    @cached_property
    def globals(self) -> Dict:
        root = self
        while root.parent is not None:
            root = root.parent
        return root._globals

    @cached_property
    def schema_node(self) -> JSON:
        """Return the current schema node."""
        return self.relpath.evaluate(self.schema)

    def sibling(self, instance: JSON, key: str) -> Optional[Result]:
        """Return a sibling schema node's evaluation result for `instance`."""
        try:
            return self.parent.children[key, instance.path] if self.parent else None
        except KeyError:
            return None

    def annotate(self, value: JSONCompatible) -> None:
        """Annotate the result."""
        self.annotation = value

    def fail(self, error: JSONCompatible = None) -> None:
        """Mark the result as invalid, optionally with an error."""
        self._valid = False
        self.error = error

    def pass_(self) -> None:
        """Mark the result as valid.
        
        A result is initially valid, so this should only need
        to be called by a keyword when it must reverse a failure.
        """
        self._valid = True
        self.error = None

    def noassert(self) -> None:
        """Indicate that evaluation passes regardless of validity."""
        self._assert = False

    def discard(self) -> None:
        """Indicate that the result should be ignored and discarded."""
        self._discard = True

    def refschema(self, schema: JSONSchema) -> None:
        """Set the referenced schema for a by-reference keyword.
        
        This ensures that :attr:`absolute_uri` returns the URI of the
        referenced schema rather than the referencing keyword.
        """
        self._refschema = schema

    @property
    def valid(self) -> bool:
        """Return the validity of the instance against the schema."""
        return self._valid

    @property
    def passed(self) -> bool:
        """Return the assertion result for the schema node.

        In the standard JSON Schema vocabulary, this can only differ
        from :attr:`valid` for the ``if`` keyword: validity may be false
        (triggering ``else``) while its assertion result is always true.

        For the root result node, :attr:`passed` will always equal :attr:`valid`.
        """
        return self._valid or not self._assert

    @property
    def absolute_uri(self) -> Optional[URI]:
        """Return the absolute URI of the current schema node."""
        if self._refschema is not None:
            return self._refschema.canonical_uri

        if (schema_uri := self.schema.canonical_uri) is not None:
            if fragment := schema_uri.fragment:
                relpath = self.schema._json_pointer_cls.parse_uri_fragment(
                    fragment,
                ) / self.relpath
            else:
                relpath = self.relpath
            return schema_uri.copy(fragment=relpath.uri_fragment())

    def collect_annotations(self, instance: JSON = None, key: str = None) -> Iterator[JSONCompatible]:
        """Return an iterator over annotations produced in this subtree,
        optionally filtered by instance and/or keyword."""
        if self._valid and not self._discard:
            if self.annotation is not None and \
                    (key is None or key == self.key) and \
                    (instance is None or instance.path == self.instance.path):
                yield self.annotation
            for child in self.children.values():
                yield from child.collect_annotations(instance, key)

    def collect_errors(self, instance: JSON = None, key: str = None) -> Iterator[JSONCompatible]:
        """Return an iterator over errors produced in this subtree,
        optionally filtered by instance and/or keyword."""
        if not self._valid and not self._discard:
            if self.error is not None and \
                    (key is None or key == self.key) and \
                    (instance is None or instance.path == self.instance.path):
                yield self.error
            for child in self.children.values():
                yield from child.collect_errors(instance, key)

    def output(self, format: str, **kwargs: Any) -> JSONCompatible:
        """Return the evaluation result in the specified `format`.

        :param format: One of the standard JSON Schema output formats --
            ``flag``, ``basic``, ``detailed`` or ``verbose`` -- or any
            format registered with the :func:`~jschon.output.output_formatter`
            decorator.
        :param kwargs: Keyword arguments to pass to the output formatter.
        """
        from jschon.output import create_output
        return create_output(self, format, **kwargs)

    def __str__(self) -> str:
        s = 'valid' if self.valid else 'invalid'
        if self.parent:
            s = f'{self.path}: {s}'
        return s<|MERGE_RESOLUTION|>--- conflicted
+++ resolved
@@ -241,14 +241,12 @@
         :raises JSONSchemaError: if references have not yet been resolved;
             by default references are resolved during construction
         """
-<<<<<<< HEAD
         if self.references_resolved is False:
             raise JSONSchemaError(
                 'resolve_references() must be called before evaluate()'
             )
-=======
+
         schema = self
->>>>>>> d6043ba9
         if result is None:
             result = Result(self, instance)
 
