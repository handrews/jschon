from __future__ import annotations

import pathlib
import uuid
from contextlib import contextmanager
from importlib import import_module
from os import PathLike
from typing import Any, ContextManager, Dict, Hashable, Set, Union

from jschon.exceptions import CatalogError, JSONPointerError, URIError
from jschon.json import JSONCompatible
from jschon.jsonpointer import JSONPointer
from jschon.jsonschema import JSONSchema
from jschon.uri import URI
from jschon.utils import json_loadf, json_loadr
from jschon.vocabulary import KeywordClass, Metaschema, Vocabulary

__all__ = [
    'Catalog',
    'Source',
    'LocalSource',
    'RemoteSource',
    'RewritingLocalSource',
    'RewritingRemoteSource',
    'RewritingSourceMixin',
]


class Source:
    def __init__(self, suffix: str = None) -> None:
        self.suffix = suffix

    def __call__(self, relative_path: str) -> JSONCompatible:
        raise NotImplementedError


class LocalSource(Source):
    def __init__(self, base_dir: Union[str, PathLike], **kwargs: Any) -> None:
        super().__init__(**kwargs)
        self.base_dir = base_dir

    def __call__(self, relative_path: str) -> JSONCompatible:
        filepath = pathlib.Path(self.base_dir) / relative_path
        if self.suffix:
            filepath = str(filepath)
            filepath += self.suffix

        try:
            return json_loadf(filepath)
        except OSError as e:
            if e.filename is not None:
                # The filename for OSError is not included in
                # the exception args, which is what the Catalog
                # puts in the CatalogError.  So it needs to be
                # added separately for filesystem errors.
                #
                # Use ValueError to defer the exact exception
                # subclass to the Catalog itself.
                raise ValueError(f'{e.strerror}: {e.filename!r}') from e
            raise


class RemoteSource(Source):
    def __init__(self, base_url: URI, **kwargs: Any) -> None:
        super().__init__(**kwargs)
        self.base_url = base_url

    def __call__(self, relative_path: str) -> JSONCompatible:
        url = str(type(self.base_url)(relative_path).resolve(self.base_url))
        if self.suffix:
            url += self.suffix

        return json_loadr(url)


class RewritingSourceMixin(Source):
    """Source that allows rewriting the ``relative_path`` when called.

    This class helps support embedded schema resources (subschemas
    with their own ``"$id"`` keywords, as are used in schema bundles),
    as well as source organizations that do not map directly to the
    schema's ``"$id"`` URI structure.

    This class MUST be used in multiple inheritance as a left base
    class compared to the source class that will actualy resolve
    the schema request.  It checks any provided map first, then
    the function.  If neither map nor function is provided,
    this class is essentially a no-op, as the function defaults
    to returning the original ``relative_path``.

    The rewritten (but potentialy unchanged) ``relative_path`` is
    then forwarded to the next class in the method resolution order.
    """
    def __init__(
        self,
        *args: Any,
        rewrite_map: Mapping[str, str] = None,
        rewrite_call: Callable[[str], str] = lambda x: x,
        **kwargs: Any,
    ) -> None:
        """Initialize the RewritingSourceMixin functionality.

        :param rewrite_map: A dictionary for simple replacement of one
            ``relative_path`` with another
        :param rewrite_call: A callable to support arbitrarily complex
            remapping, such as replacement using regular expressions;
            callables used in this way should return the original
            value if they do not understand how to rewrite it
        """
        # Make a copy to avoid unexpected changes
        self._rewrite_map = dict(rewrite_map) if rewrite_map else {}
        self._rewrite_call = rewrite_call
        super().__init__(*args, **kwargs)

    def __call__(self, relative_path: str) -> JSONCompatible:
        """Rewrites the relative path if necessary and forwards to the next base class."""
        try:
            relative_path = self._rewrite_map[relative_path]
        except KeyError:
            relative_path = self._rewrite_call(relative_path)
        import sys
        sys.stderr.write(f'"{self._rewrite_map}"\n')
        sys.stderr.write(f'"{relative_path}"\n')
        return super().__call__(relative_path)


class RewritingLocalSource(RewritingSourceMixin, LocalSource):
    """A :class:`Source` that can rewrite paths before reading from disk.

    This adds :class:`RewritingSourceMixin`'s features to :class:`LocalSource`
    """
    pass


class RewritingRemoteSource(RewritingSourceMixin, RemoteSource):
    """A :class:`Source` that can rewrite URIs before HTTP(S) requests.

    This adds :class:`RewritingSourceMixin`'s features to :class:`RemoteSource`
    """
    pass


class Catalog:
    """The :class:`Catalog` acts as a schema cache, enabling schemas and
    subschemas to be indexed, re-used, and cross-referenced by URI."""

    _json_schema_cls: ClassVar[Type[JSONSchema]] = JSONSchema
    """The :class:`JSONSchema` subclass to instantiate when loading.

    This class is also used to determine related classes including
    the :class:`URI` subclass used for identification and caching.
    """

    _metaschema_cls: ClassVar[Type[Metaschema]] = Metaschema
    """The :class:`Metaschema` subclass to instantiate when loading."""

    _catalog_exc: ClassVar[Type[CatalogError]] = CatalogError
    """The :class:`CatalogError` subclass to use for general exceptions."""

    _catalog_registry: Dict[Hashable, Catalog] = {}

    @classmethod
    def get_catalog(cls, name: str = 'catalog') -> Catalog:
        try:
            return cls._catalog_registry[name]
        except KeyError:
            raise cls._catalog_exc(f'Catalog name "{name}" not found.')

    def __init__(
        self,
        name: str = 'catalog',
        *,
        resolve_references: bool = True,
    ) -> None:
        """Initialize a :class:`Catalog` instance.

        :param name: a unique name for this :class:`Catalog` instance
        :param resolve_references: passed through to any
            :class:`~jschon.jsonschema.JSONSChema` constructor calls
        """
        self.__class__._catalog_registry[name] = self

        self.name: str = name
        """The unique name of this :class:`Catalog` instance."""

        self._uri_sources: Dict[str, Source] = {}
        self._vocabularies: Dict[URI, Vocabulary] = {}
        self._schema_cache: Dict[Hashable, Dict[URI, JSONSchema]] = {}
        self._enabled_formats: Set[str] = set()
        self._auto_resolve_references: bool = resolve_references

    def __repr__(self) -> str:
        """Return `repr(self)`."""
        return f'{self.__class__.__name__}({self.name!r})'

    def add_uri_source(self, base_uri: Union[URI, None], source: Source) -> None:
        """Register a source for loading URI-identified JSON resources.

        A base URI of ``None`` registers a default source that handles any
        URI that does not match any registered base URI string.

        :param base_uri: a normalized, absolute URI - including scheme, without
            a fragment, and ending with ``'/'`` or None to match complete URIs
        :param source: a :class:`Source` object
        :raise CatalogError: if `base_uri` is invalid
        """
<<<<<<< HEAD
        if base_uri is None:
            prefix = ''
        else:
            try:
                base_uri.validate(
                    require_scheme=True,
                    require_normalized=True,
                    allow_fragment=False,
                )
            except URIError as e:
                raise CatalogError from e

            if not base_uri.path or not base_uri.path.endswith('/'):
                raise CatalogError('base_uri must end with "/"')
            prefix = str(base_uri)
=======
        try:
            base_uri.validate(require_scheme=True, require_normalized=True, allow_fragment=False)
        except URIError as e:
            raise self._catalog_exc from e

        if not base_uri.path or not base_uri.path.endswith('/'):
            raise self._catalog_exc('base_uri must end with "/"')
>>>>>>> 69997d3e

        self._uri_sources[prefix] = source

    def load_json(self, uri: URI) -> JSONCompatible:
        """Load a JSON-compatible object from the source for `uri`.

        If there are multiple candidate base URIs for `uri`, the most specific
        match (i.e. the longest one) is selected.

        :param uri: a normalized, absolute URI - including scheme, without
            a fragment
        :raise CatalogError: if `uri` is invalid, a source is not available
            for `uri`, or if a loading error occurs
        """
        try:
            uri.validate(require_scheme=True, require_normalized=True, allow_fragment=False)
        except URIError as e:
            raise self._catalog_exc from e

        uristr = str(uri)
        candidates = [
            (prefix, source)
            for prefix, source in self._uri_sources.items()
            if uristr.startswith(prefix)
        ]
        if candidates:
            candidates.sort(key=lambda c: len(c[0]), reverse=True)
            prefix, source = candidates[0]
            relative_path = uristr[len(prefix):]
            try:
                return source(relative_path)
            except Exception as e:
                raise self._catalog_exc(*e.args) from e

        raise self._catalog_exc(f'A source is not available for "{uri}"')

    def create_vocabulary(self, uri: URI, *kwclasses: KeywordClass) -> Vocabulary:
        """Create a :class:`~jschon.vocabulary.Vocabulary` object, which
        may be used by a :class:`~jschon.vocabulary.Metaschema` to provide
        keyword classes used in schema construction.

        :param uri: the URI identifying the vocabulary
        :param kwclasses: the :class:`~jschon.vocabulary.Keyword` classes
            constituting the vocabulary

        :returns: the newly created :class:`~jschon.vocabulary.Vocabulary` instance
        """
        self._vocabularies[uri] = Vocabulary(uri, *kwclasses)
        return self._vocabularies[uri]

    def get_vocabulary(self, uri: URI) -> Vocabulary:
        """Get a :class:`~jschon.vocabulary.Vocabulary` by its `uri`.

        :param uri: the URI identifying the vocabulary
        :raise CatalogError: if `uri` is not a recognized vocabulary URI
        """
        try:
            return self._vocabularies[uri]
        except KeyError:
            raise self._catalog_exc(f"Unrecognized vocabulary URI '{uri}'")

    def create_metaschema(
            self,
            uri: URI,
            default_core_vocabulary_uri: URI = None,
            *default_vocabulary_uris: URI,
            **kwargs: Any,
    ) -> Metaschema:
        """Create, cache and validate a :class:`~jschon.vocabulary.Metaschema`.

        :param uri: the URI identifying the metaschema
        :param default_core_vocabulary_uri: the URI identifying the metaschema's
            core :class:`~jschon.vocabulary.Vocabulary`, used in the absence
            of a ``"$vocabulary"`` keyword in the metaschema JSON file, or
            if a known core vocabulary is not present under ``"$vocabulary"``
        :param default_vocabulary_uris: default :class:`~jschon.vocabulary.Vocabulary`
            URIs, used in the absence of a ``"$vocabulary"`` keyword in the
            metaschema JSON file
        :param kwargs: additional keyword arguments to pass through to the
            :class:`~jschon.jsonschema.JSONSchema` constructor

        :returns: the newly created :class:`~jschon.vocabulary.Metaschema` instance

        :raise CatalogError: if the metaschema is not valid
        """
        metaschema_doc = self.load_json(uri)
        default_core_vocabulary = (
            self.get_vocabulary(default_core_vocabulary_uri)
            if default_core_vocabulary_uri
            else None
        )
        default_vocabularies = [
            self.get_vocabulary(vocab_uri)
            for vocab_uri in default_vocabulary_uris
        ]
        metaschema = self._metaschema_cls(
            self,
            metaschema_doc,
            default_core_vocabulary,
            *default_vocabularies,
            **kwargs,
            uri=uri,
        )
        if not self._auto_resolve_references:
            self.resolve_references(cacheid='__meta__')
        if not metaschema.validate().valid:
            raise self._catalog_exc(
                "The metaschema is invalid against its own metaschema "
                f'"{metaschema_doc["$schema"]}"'
            )
        return metaschema

    def get_metaschema(self, uri: URI) -> Metaschema:
        """Get a metaschema identified by `uri` from the ``'__meta__'`` cache, or
        load it from configured sources if not already cached.

        Note that metaschemas that do not declare a known core vocabulary
        in ``"$vocabulary"`` must first be created using :meth:`create_metaschema`.

        :param uri: the URI identifying the metaschema

        :raise CatalogError: if the object referenced by `uri` is not
            a :class:`~jschon.vocabulary.Metaschema`, or if it is not valid
        :raise JSONSchemaError: if the metaschema is loaded from sources
            but no known core vocabulary is present in ``"$vocabulary"``
        """
        try:
            metaschema = self._schema_cache['__meta__'][uri]
        except KeyError:
            metaschema = None

        if not metaschema:
            metaschema = self.create_metaschema(uri)

        if not isinstance(metaschema, self._metaschema_cls):
            raise self._catalog_exc(f"The schema referenced by {uri} is not a metaschema")

        return metaschema

    def enable_formats(self, *format_attr: str) -> None:
        """Enable validation of the specified format attributes.

        These may include formats defined in :mod:`jschon.formats`
        and elsewhere.
        """
        import_module('jschon.formats')
        self._enabled_formats |= set(format_attr)

    def is_format_enabled(self, format_attr) -> bool:
        """Return True if validation is enabled for `format_attr`,
        False otherwise."""
        return format_attr in self._enabled_formats

    def add_schema(
            self,
            uri: URI,
            schema: JSONSchema,
            *,
            cacheid: Hashable = 'default',
    ) -> None:
        """Add a (sub)schema to a cache.

        Note that this method is called automatically during schema construction.

        :param uri: the URI identifying the (sub)schema
        :param schema: the :class:`~jschon.jsonschema.JSONSchema` instance to cache
        :param cacheid: schema cache identifier
        """
        self._schema_cache.setdefault(cacheid, {})
        self._schema_cache[cacheid][uri] = schema

    def del_schema(
            self,
            uri: URI,
            *,
            cacheid: Hashable = 'default',
    ) -> None:
        """Remove a (sub)schema from a cache.

        :param uri: the URI identifying the (sub)schema
        :param cacheid: schema cache identifier
        """
        if cacheid in self._schema_cache:
            self._schema_cache[cacheid].pop(uri, None)

    def get_schema(
            self,
            uri: URI,
            *,
            metaschema_uri: URI = None,
            cacheid: Hashable = 'default',
    ) -> JSONSchema:
        """Get a (sub)schema identified by `uri` from a cache, or
        load it from disk if not already cached.

        :param uri: the URI identifying the (sub)schema
        :param metaschema_uri: passed to the :class:`~jschon.jsonschema.JSONSchema`
            constructor when loading a new instance from disk
        :param cacheid: schema cache identifier
        :raise CatalogError: if a schema cannot be found for `uri`, or if the
            object referenced by `uri` is not a :class:`~jschon.jsonschema.JSONSchema`
        """
        try:
            return self._schema_cache[cacheid][uri]
        except KeyError:
            pass

        schema = None
        base_uri = uri.copy(fragment=False)

        if uri.fragment is not None:
            try:
                schema = self._schema_cache[cacheid][base_uri]
            except KeyError:
                pass

        if schema is None:
            doc = self.load_json(base_uri)
            schema = self._json_schema_cls(
                doc,
                catalog=self,
                cacheid=cacheid,
                uri=base_uri,
                metaschema_uri=metaschema_uri,
                resolve_references=self._auto_resolve_references,
            )
            try:
                return self._schema_cache[cacheid][uri]
            except KeyError:
                pass

        if uri.fragment:
            try:
                ptr = self._json_schema_cls._json_pointer_cls.parse_uri_fragment(
                    uri.fragment
                )
                schema = ptr.evaluate(schema)
            except JSONPointerError as e:
                raise self._catalog_exc(f"Schema not found for {uri}") from e

        if not isinstance(schema, self._json_schema_cls):
            raise self._catalog_exc(
                f"The object referenced by {uri} is not a JSON Schema",
            )

        return schema

    def resolve_references(self, cacheid: Hashable = 'default') -> None:
        """Ensures that all references in all schemas in a cache have been resolved.

        This method is a convenience method for use after instantiatng numerous schemas
        with ``resolve_references=False``.  It ensures that reference resolution will
        not fail during :meth:`~jschon.jsonschema.JSONSchema.evaluate` by calling
        :meth:`~jschon.jsonschema.JSONSchema.resolve_references` on each schema.

        :param cacheid: The cache in which to resolve all schema references.
        """
        # Note that self._auto_resolve_references is irrelevant as JSONSchema
        # instances can be independently instantiated without resolving references.

        # Resolving references can load additional schemas, so we need to iterate
        # over a frozen copy and keep re-checking the cache.
        cache = self._schema_cache[cacheid]
        cache_keys = frozenset(cache.keys())
        resolved = set()
        while len(resolved) < len(cache.keys()):
            for schema_uri in cache_keys:
                cache[schema_uri].resolve_references()
                resolved.add(schema_uri)
            cache_keys = cache.keys() - resolved

    @contextmanager
    def cache(self, cacheid: Hashable = None) -> ContextManager[Hashable]:
        """Context manager for a schema cache.

        Example usage::

            with catalog.cache() as cacheid:
                schema = JSONSchema(..., cacheid=cacheid)

        The cache and its contents are popped from the catalog
        upon exiting the ``with`` block.
        """
        if cacheid is None:
            cacheid = uuid.uuid4()

        if cacheid in self._schema_cache:
            raise self._catalog_exc("cache identifier is already in use")

        try:
            yield cacheid
        finally:
            self._schema_cache.pop(cacheid, None)<|MERGE_RESOLUTION|>--- conflicted
+++ resolved
@@ -204,7 +204,6 @@
         :param source: a :class:`Source` object
         :raise CatalogError: if `base_uri` is invalid
         """
-<<<<<<< HEAD
         if base_uri is None:
             prefix = ''
         else:
@@ -215,20 +214,11 @@
                     allow_fragment=False,
                 )
             except URIError as e:
-                raise CatalogError from e
+                raise self._catalog_exc from e
 
             if not base_uri.path or not base_uri.path.endswith('/'):
-                raise CatalogError('base_uri must end with "/"')
+                raise self._catalog_exc('base_uri must end with "/"')
             prefix = str(base_uri)
-=======
-        try:
-            base_uri.validate(require_scheme=True, require_normalized=True, allow_fragment=False)
-        except URIError as e:
-            raise self._catalog_exc from e
-
-        if not base_uri.path or not base_uri.path.endswith('/'):
-            raise self._catalog_exc('base_uri must end with "/"')
->>>>>>> 69997d3e
 
         self._uri_sources[prefix] = source
 
